--- conflicted
+++ resolved
@@ -98,9 +98,10 @@
         }
         .ok_or_else(|| io::Error::new(io::ErrorKind::InvalidData, "invalid asset identifier"))?;
         let value = {
-            let mut tmp = [0u8; core::mem::size_of::<i128>()];
-            reader.read_exact(&mut tmp)?;
-            i128::from_le_bytes(tmp)
+            assert_eq!(core::mem::size_of::<u64>(), 8);
+            let mut tmp = [0u8; core::mem::size_of::<u64>()];
+            reader.read_exact(&mut tmp)?;
+            u64::from_le_bytes(tmp).into()
         };
         if value < 0 || value > MAX_MONEY {
             return Err(io::Error::new(
@@ -121,11 +122,7 @@
 #[derive(Clone, Debug, Hash, PartialOrd, PartialEq, Ord, Eq)]
 pub struct TxOut {
     pub asset_type: AssetType,
-<<<<<<< HEAD
-    pub value: u64,
-=======
     pub value: i128,
->>>>>>> e5e2c709
     pub transparent_address: TransparentAddress,
 }
 
@@ -138,10 +135,10 @@
         }
         .ok_or_else(|| io::Error::new(io::ErrorKind::InvalidData, "invalid asset identifier"))?;
         let value = {
-            assert_eq!(core::mem::size_of::<i128>(), 8);
-            let mut tmp = [0u8; core::mem::size_of::<i128>()];
-            reader.read_exact(&mut tmp)?;
-            i128::from_le_bytes(tmp)
+            assert_eq!(core::mem::size_of::<u64>(), 8);
+            let mut tmp = [0u8; core::mem::size_of::<u64>()];
+            reader.read_exact(&mut tmp)?;
+            u64::from_le_bytes(tmp).into()
         };
         if value < 0 || value > MAX_MONEY {
             return Err(io::Error::new(
