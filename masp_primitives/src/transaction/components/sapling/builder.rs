--- conflicted
+++ resolved
@@ -652,14 +652,7 @@
             self.spend_anchor = Some(merkle_path.root(node).into())
         }
 
-<<<<<<< HEAD
-        self.value_balance += ValueSum::from_pair(note.asset_type, note.value.into())
-            .map_err(|_| Error::InvalidAmount)?;
-=======
-        let alpha = jubjub::Fr::random(&mut rng);
-
         self.value_balance += ValueSum::from_pair(note.asset_type, note.value.into());
->>>>>>> 9119d6e7
 
         self.spends.push(SpendDescriptionInfo {
             extsk,
