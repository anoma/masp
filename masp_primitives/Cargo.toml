--- conflicted
+++ resolved
@@ -29,7 +29,7 @@
 fpe = "0.5"
 group = "0.11"
 hex = "0.4"
-incrementalmerkletree = "0.2"
+incrementalmerkletree = "=0.3.0-beta.1"
 jubjub = "0.8"
 lazy_static = "1"
 proptest = { version = "1.0.0", optional = true }
@@ -38,10 +38,6 @@
 subtle = "2.2.3"
 zcash_primitives = { git = "https://github.com/zcash/librustzcash" }
 zcash_encoding = { version = "0.0", git = "https://github.com/zcash/librustzcash" }
-<<<<<<< HEAD
-=======
-#getrandom = { version = "0.2", features = ["js, custom"] }
->>>>>>> 2e31d757
 
 [dev-dependencies]
 criterion = "0.3"
